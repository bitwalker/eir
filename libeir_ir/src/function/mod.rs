use std::cmp::Eq;
use std::collections::HashSet;
use std::hash::{Hash, Hasher};

use cranelift_entity::packed_option::ReservedValue;
use cranelift_entity::{entity_impl, EntityList, EntityRef, ListPool, PrimaryMap};

<<<<<<< HEAD
use libeir_util_datastructures::aux_hash_map::{AuxEq, AuxHash};
=======
use libeir_util_datastructures::pooled_entity_set::{ EntitySetPool, EntitySet,
                                                     BoundEntitySet };
use libeir_util_datastructures::aux::{ AuxHash, AuxEq };
>>>>>>> 2daf7083
use libeir_util_datastructures::dedup_aux_primary_map::DedupAuxPrimaryMap;
use libeir_util_datastructures::pooled_entity_set::{BoundEntitySet, EntitySet, EntitySetPool};

use libeir_diagnostics::SourceSpan;

<<<<<<< HEAD
use crate::constant::{Const, ConstKind, ConstantContainer};
use crate::pattern::{PatternClause, PatternContainer};
use crate::FunctionIdent;
=======
use crate::{ FunctionIdent, ArcDialect };
use crate::constant::{ ConstantContainer, Const, ConstKind };
use crate::pattern::{ PatternContainer, PatternClause };
>>>>>>> 2daf7083

pub mod builder;
use builder::IntoValue;

mod pool_container;
use pool_container::PoolContainer;

mod op;
pub use op::{BasicType, CallKind, MapPutUpdate, MatchKind, OpKind};

mod primop;
pub use primop::{BinOp, LogicOp, PrimOpKind};

mod value;
use value::ValueMap;
pub use value::{Value, ValueKind};

mod location;
pub use location::{Location, LocationContainer};

mod format;
pub use format::{ContainerDebug, ContainerDebugAdapter};

//mod serialize;

/// Block/continuation
#[derive(Copy, Clone, Hash, PartialEq, Eq, PartialOrd, Ord)]
pub struct Block(u32);
entity_impl!(Block, "block");
impl Default for Block {
    fn default() -> Self {
        Block::reserved_value()
    }
}

#[derive(Copy, Clone, Hash, PartialEq, Eq)]
pub struct Argument(u32);
entity_impl!(Argument, "argument");

/// Reference to other function
#[derive(Copy, Clone, Hash, PartialEq, Eq, PartialOrd, Ord)]
pub struct FunRef(u32);
entity_impl!(FunRef, "fun_ref");

#[derive(Copy, Clone, Hash, PartialEq, Eq, PartialOrd, Ord)]
pub struct PrimOp(u32);
entity_impl!(PrimOp, "prim_op");

#[derive(Debug, Clone)]
pub struct BlockData {
    pub(crate) arguments: EntityList<Value>,

    pub(crate) op: Option<OpKind>,
    pub(crate) reads: EntityList<Value>,

    pub(crate) location: Location,

    // Auxilary data for graph implementation

    // These will contain all the connected blocks, regardless
    // of whether they are actually alive or not.
    pub(crate) predecessors: EntitySet<Block>,
    pub(crate) successors: EntitySet<Block>,
}

#[derive(Debug, Clone)]
pub struct PrimOpData {
    op: PrimOpKind,
    reads: EntityList<Value>,
}
impl AuxHash<PoolContainer> for PrimOpData {
    fn aux_hash<H: Hasher>(&self, state: &mut H, container: &PoolContainer) {
        self.op.hash(state);
        self.reads.as_slice(&container.value).hash(state);
    }
}
impl AuxEq<PoolContainer> for PrimOpData {
    fn aux_eq(&self, rhs: &PrimOpData, container: &PoolContainer) -> bool {
        if self.op != rhs.op {
            return false;
        }
        self.reads.as_slice(&container.value) == rhs.reads.as_slice(&container.value)
    }
}

#[derive(Debug, Copy, Clone, PartialEq, Eq, Hash)]
pub enum AttributeKey {
    Continuation,
}
#[derive(Debug, Clone, PartialEq, Eq)]
pub enum AttributeValue {
    None,
}

#[derive(Debug, Clone)]
pub struct Function {
    // Meta
    ident: FunctionIdent,
    entry_block: Option<Block>,
    span: SourceSpan,

    dialect: ArcDialect,

    pub(crate) blocks: PrimaryMap<Block, BlockData>,
    pub(crate) values: ValueMap,
    pub(crate) primops: DedupAuxPrimaryMap<PrimOp, PrimOpData, PoolContainer>,

    pub pool: PoolContainer,

    pattern_container: PatternContainer,
    constant_container: ConstantContainer,

    // Auxiliary information
    pub constant_values: HashSet<Value>,
    pub locations: LocationContainer,
}

impl Function {
<<<<<<< HEAD
    pub fn span(&self) -> SourceSpan {
=======
    pub fn dialect(&self) -> &ArcDialect {
        &self.dialect
    }

    pub fn span(&self) -> ByteSpan {
>>>>>>> 2daf7083
        self.span
    }

    pub fn pat(&self) -> &PatternContainer {
        &self.pattern_container
    }

    pub fn cons(&self) -> &ConstantContainer {
        &self.constant_container
    }
}

/// Values
impl Function {
<<<<<<< HEAD
=======

    pub fn value_get<T>(&self, v: T) -> Option<Value> where T: IntoValue {
        v.get_value(self)
    }

>>>>>>> 2daf7083
    pub fn iter_constants(&self) -> std::collections::hash_set::Iter<'_, Value> {
        self.constant_values.iter()
    }

    pub fn const_kind(&self, constant: Const) -> &ConstKind {
        self.constant_container.const_kind(constant)
    }

    pub fn const_entries<'f>(&'f self, entries: &'f EntityList<Const>) -> &'f [Const] {
        entries.as_slice(&self.constant_container.const_pool)
    }

    pub fn value_kind(&self, value: Value) -> ValueKind {
        self.values[value].kind
    }

    pub fn value_locations(&self, value: Value) -> Option<Vec<SourceSpan>> {
        self.values[value]
            .location
            .as_ref()
            .map(|loc| self.locations.lookup(loc))
    }

    pub fn value_is_constant(&self, value: Value) -> bool {
        self.constant_values.contains(&value)
    }

    pub fn value_list_length(&self, value: Value) -> usize {
        match self.value_kind(value) {
            ValueKind::PrimOp(prim) => {
                if let PrimOpKind::ValueList = self.primop_kind(prim) {
                    return self.primop_reads(prim).len();
                }
            }
            _ => (),
        }
        1
    }

    pub fn value_list_get_n(&self, value: Value, n: usize) -> Option<Value> {
        match self.value_kind(value) {
            ValueKind::PrimOp(prim) => {
                if let PrimOpKind::ValueList = self.primop_kind(prim) {
                    let reads = self.primop_reads(prim);
                    return reads.get(n).cloned();
                }
            }
            _ => (),
        }

        if n == 0 {
            Some(value)
        } else {
            None
        }
    }

    /// If the value is a variable, get its definition block and argument position
    pub fn value_argument(&self, value: Value) -> Option<(Block, usize)> {
        if let ValueKind::Argument(block, arg) = self.values[value].kind {
            Some((block, arg))
        } else {
            None
        }
    }

    pub fn value_block(&self, value: Value) -> Option<Block> {
        if let ValueKind::Block(block) = self.values[value].kind {
            Some(block)
        } else {
            None
        }
    }

    pub fn value_const(&self, value: Value) -> Option<Const> {
        if let ValueKind::Const(con) = &self.values[value].kind {
            Some(*con)
        } else {
            None
        }
    }

    pub fn value_primop(&self, value: Value) -> Option<PrimOp> {
        if let ValueKind::PrimOp(prim) = &self.values[value].kind {
            Some(*prim)
        } else {
            None
        }
    }

    pub fn value_usages(&self, value: Value) -> BoundEntitySet<Block> {
        self.values[value].usages.bind(&self.pool.block_set)
    }

    /// Walks all nested values contained within
    /// the tree of potential PrimOps.
    pub fn value_walk_nested_values<F, R>(&self, value: Value, visit: &mut F) -> Result<(), R>
    where
        F: FnMut(Value) -> Result<(), R>,
    {
        visit(value)?;
        if let ValueKind::PrimOp(primop) = self.values[value].kind {
            self.primop_walk_nested_values(primop, visit)?;
        }
        Ok(())
    }
    pub fn value_walk_nested_values_mut<F, R>(
        &mut self,
        value: Value,
        visit: &mut F,
    ) -> Result<(), R>
    where
        F: FnMut(&mut Function, Value) -> Result<(), R>,
    {
        visit(self, value)?;
        if let ValueKind::PrimOp(primop) = self.values[value].kind {
            self.primop_walk_nested_values_mut(primop, visit)?;
        }
        Ok(())
    }
}

/// PrimOps
impl Function {
    pub fn primop_kind(&self, primop: PrimOp) -> &PrimOpKind {
        &self.primops[primop].op
    }
    pub fn primop_reads(&self, primop: PrimOp) -> &[Value] {
        &self.primops[primop].reads.as_slice(&self.pool.value)
    }

    pub fn primop_walk_nested_values<F, R>(&self, primop: PrimOp, visit: &mut F) -> Result<(), R>
    where
        F: FnMut(Value) -> Result<(), R>,
    {
        let data = &self.primops[primop];
        for read in data.reads.as_slice(&self.pool.value) {
            self.value_walk_nested_values(*read, visit)?;
        }
        Ok(())
    }

    pub fn primop_walk_nested_values_mut<F, R>(
        &mut self,
        primop: PrimOp,
        visit: &mut F,
    ) -> Result<(), R>
    where
        F: FnMut(&mut Function, Value) -> Result<(), R>,
    {
        let len = self.primops[primop].reads.as_slice(&self.pool.value).len();
        for n in 0..len {
            let read = self.primops[primop].reads.as_slice(&self.pool.value)[n];
            self.value_walk_nested_values_mut(read, visit)?;
        }
        Ok(())
    }
}

/// Blocks
impl Function {
    #[inline(always)]
    fn block_insert(&mut self) -> Block {
        self.block_insert_with_span(None)
    }

    fn block_insert_with_span(&mut self, span: Option<SourceSpan>) -> Block {
        let location = span
            .map(|s| self.locations.location(None, None, None, s))
            .unwrap_or_else(|| self.locations.location_empty());
        let block = self.blocks.push(BlockData {
            arguments: EntityList::new(),

            op: None,
            reads: EntityList::new(),

            predecessors: EntitySet::new(),
            successors: EntitySet::new(),

            location,
        });
        self.values.push(ValueKind::Block(block));
        block
    }

    fn block_arg_insert(&mut self, block: Block) -> Value {
        let arg_num = self.blocks[block].arguments.len(&self.pool.value);
        let val = self.values.push(ValueKind::Argument(block, arg_num));
        self.blocks[block].arguments.push(val, &mut self.pool.value);
        val
    }

    pub fn block_arg_n(&self, block: Block, num: usize) -> Option<Value> {
        self.blocks[block].arguments.get(num, &self.pool.value)
    }

    pub fn block_kind(&self, block: Block) -> Option<&OpKind> {
        self.blocks[block].op.as_ref()
    }

    pub fn block_location(&self, block: Block) -> Location {
        self.blocks[block].location
    }

    pub fn block_locations(&self, block: Block) -> Vec<SourceSpan> {
        let loc = self.blocks[block].location;
        self.locations.lookup(&loc)
    }

    pub fn block_entry(&self) -> Block {
        self.entry_block.expect("Entry block not set on function")
    }
    pub fn block_args<B>(&self, block: B) -> &[Value]
    where
        B: Into<Block>,
    {
        let block: Block = block.into();
        self.blocks[block].arguments.as_slice(&self.pool.value)
    }

    pub fn block_reads(&self, block: Block) -> &[Value] {
        self.blocks[block].reads.as_slice(&self.pool.value)
    }

    pub fn block_value(&self, block: Block) -> Value {
        self.values.get(ValueKind::Block(block)).unwrap()
    }

    pub fn block_walk_nested_values<F, R>(&self, block: Block, visit: &mut F) -> Result<(), R>
    where
        F: FnMut(Value) -> Result<(), R>,
    {
        let reads_len = self.blocks[block].reads.as_slice(&self.pool.value).len();
        for n in 0..reads_len {
            let read = self.blocks[block].reads.get(n, &self.pool.value).unwrap();
            self.value_walk_nested_values(read, visit)?;
        }
        Ok(())
    }
    pub fn block_walk_nested_values_mut<F, R>(
        &mut self,
        block: Block,
        visit: &mut F,
    ) -> Result<(), R>
    where
        F: FnMut(&mut Function, Value) -> Result<(), R>,
    {
        let reads_len = self.blocks[block].reads.as_slice(&self.pool.value).len();
        for n in 0..reads_len {
            let read = self.blocks[block].reads.get(n, &self.pool.value).unwrap();
            self.value_walk_nested_values_mut(read, visit)?;
        }
        Ok(())
    }

    pub fn block_op_eq(&self, lb: Block, r_fun: &Function, rb: Block) -> bool {
        match (self.block_kind(lb).unwrap(), r_fun.block_kind(rb).unwrap()) {
            (OpKind::Case { .. }, _) => unimplemented!(),
            (_, OpKind::Case { .. }) => unimplemented!(),
            (OpKind::Call(l), OpKind::Call(r)) => l == r,
            (OpKind::IfBool, OpKind::IfBool) => true,
            (OpKind::Dyn(l), OpKind::Dyn(r)) => l.op_eq(&**r),
            (OpKind::TraceCaptureRaw, OpKind::TraceCaptureRaw) => true,
            (OpKind::TraceConstruct, OpKind::TraceConstruct) => true,
            (OpKind::MapPut { action: a1 }, OpKind::MapPut { action: a2 }) if a1 == a2 => true,
            (OpKind::UnpackValueList(n1), OpKind::UnpackValueList(n2)) if n1 == n2 => true,
<<<<<<< HEAD
            (OpKind::BinaryPush { specifier: s1 }, OpKind::BinaryPush { specifier: s2 })
                if s1 == s2 =>
            {
                true
            }
=======
>>>>>>> 2daf7083
            (OpKind::Match { branches: b1 }, OpKind::Match { branches: b2 }) if b1 == b2 => true,
            (OpKind::Unreachable, OpKind::Unreachable) => true,
            _ => false,
        }
    }

    // Iterates through ALL blocks in the function container
    pub fn block_iter(&self) -> impl Iterator<Item = Block> {
        self.blocks.keys()
    }
}

/// Graph
impl Function {
    /// Validates graph invariants for the block.
    /// Relatively inexpensive, for debug assertions.
    pub(crate) fn graph_validate_block(&self, block: Block) {
        let block_data = &self.blocks[block];

        let mut successors_set = HashSet::new();
        self.block_walk_nested_values::<_, ()>(block, &mut |val| {
            if let ValueKind::Block(succ_block) = self.value_kind(val) {
                assert!(block_data
                    .successors
                    .contains(succ_block, &self.pool.block_set));
                assert!(self.blocks[succ_block]
                    .predecessors
                    .contains(block, &self.pool.block_set));
                successors_set.insert(succ_block);
            }
            Ok(())
        })
        .unwrap();

        assert!(block_data.successors.size(&self.pool.block_set) == successors_set.len());
    }

    /// Validates graph invariants globally, for the whole
    /// function.
    /// Relatively expensive. Should only be used in tests.
    pub fn graph_validate_global(&self) {
        for block in self.blocks.keys() {
            self.graph_validate_block(block);
        }
    }
}

/// Patterns
impl Function {
    pub fn pattern_container(&self) -> &PatternContainer {
        &self.pattern_container
    }

    pub fn pattern_container_mut(&mut self) -> &mut PatternContainer {
        &mut self.pattern_container
    }
}

pub trait GeneralSet<V> {
    fn contains(&self, key: &V, fun: &Function) -> bool;
    fn insert(&mut self, key: V, fun: &mut Function) -> bool;
}
impl<V> GeneralSet<V> for HashSet<V>
where
    V: Hash + Eq,
{
    fn contains(&self, key: &V, _fun: &Function) -> bool {
        HashSet::contains(self, key)
    }
    fn insert(&mut self, key: V, _fun: &mut Function) -> bool {
        HashSet::insert(self, key)
    }
}
impl<V> GeneralSet<V> for EntitySet<V>
where
    V: EntityRef + SetPoolProvider,
{
    fn contains(&self, key: &V, fun: &Function) -> bool {
        EntitySet::contains(self, *key, V::pool(fun))
    }
    fn insert(&mut self, key: V, fun: &mut Function) -> bool {
        EntitySet::insert(self, key, V::pool_mut(fun))
    }
}

pub trait SetPoolProvider: Sized {
    fn pool(fun: &Function) -> &EntitySetPool<Self>;
    fn pool_mut(fun: &mut Function) -> &mut EntitySetPool<Self>;
}
impl SetPoolProvider for Block {
    fn pool(fun: &Function) -> &EntitySetPool<Block> {
        &fun.pool.block_set
    }
    fn pool_mut(fun: &mut Function) -> &mut EntitySetPool<Block> {
        &mut fun.pool.block_set
    }
}

impl Function {
    pub fn new(span: SourceSpan, ident: FunctionIdent) -> Self {
        Function {
            ident,
            span,

            dialect: crate::dialect::NORMAL.clone(),

            blocks: PrimaryMap::new(),
            values: ValueMap::new(),
            primops: DedupAuxPrimaryMap::new(),

            entry_block: None,

            pool: PoolContainer {
                value: ListPool::new(),
                clause: ListPool::new(),
                block_set: EntitySetPool::new(),
            },

            pattern_container: PatternContainer::new(),
            constant_container: ConstantContainer::new(),

            constant_values: HashSet::new(),

            locations: LocationContainer::new(),
        }
    }

    pub fn ident(&self) -> &FunctionIdent {
        &self.ident
    }

    pub fn entry_arg_num(&self) -> usize {
        self.block_args(self.block_entry()).len()
    }
}<|MERGE_RESOLUTION|>--- conflicted
+++ resolved
@@ -5,27 +5,15 @@
 use cranelift_entity::packed_option::ReservedValue;
 use cranelift_entity::{entity_impl, EntityList, EntityRef, ListPool, PrimaryMap};
 
-<<<<<<< HEAD
-use libeir_util_datastructures::aux_hash_map::{AuxEq, AuxHash};
-=======
-use libeir_util_datastructures::pooled_entity_set::{ EntitySetPool, EntitySet,
-                                                     BoundEntitySet };
-use libeir_util_datastructures::aux::{ AuxHash, AuxEq };
->>>>>>> 2daf7083
+use libeir_util_datastructures::aux::{AuxEq, AuxHash};
 use libeir_util_datastructures::dedup_aux_primary_map::DedupAuxPrimaryMap;
 use libeir_util_datastructures::pooled_entity_set::{BoundEntitySet, EntitySet, EntitySetPool};
 
 use libeir_diagnostics::SourceSpan;
 
-<<<<<<< HEAD
 use crate::constant::{Const, ConstKind, ConstantContainer};
 use crate::pattern::{PatternClause, PatternContainer};
-use crate::FunctionIdent;
-=======
-use crate::{ FunctionIdent, ArcDialect };
-use crate::constant::{ ConstantContainer, Const, ConstKind };
-use crate::pattern::{ PatternContainer, PatternClause };
->>>>>>> 2daf7083
+use crate::{ArcDialect, FunctionIdent};
 
 pub mod builder;
 use builder::IntoValue;
@@ -144,15 +132,11 @@
 }
 
 impl Function {
-<<<<<<< HEAD
-    pub fn span(&self) -> SourceSpan {
-=======
     pub fn dialect(&self) -> &ArcDialect {
         &self.dialect
     }
 
-    pub fn span(&self) -> ByteSpan {
->>>>>>> 2daf7083
+    pub fn span(&self) -> SourceSpan {
         self.span
     }
 
@@ -167,14 +151,13 @@
 
 /// Values
 impl Function {
-<<<<<<< HEAD
-=======
-
-    pub fn value_get<T>(&self, v: T) -> Option<Value> where T: IntoValue {
+    pub fn value_get<T>(&self, v: T) -> Option<Value>
+    where
+        T: IntoValue,
+    {
         v.get_value(self)
     }
 
->>>>>>> 2daf7083
     pub fn iter_constants(&self) -> std::collections::hash_set::Iter<'_, Value> {
         self.constant_values.iter()
     }
@@ -441,14 +424,6 @@
             (OpKind::TraceConstruct, OpKind::TraceConstruct) => true,
             (OpKind::MapPut { action: a1 }, OpKind::MapPut { action: a2 }) if a1 == a2 => true,
             (OpKind::UnpackValueList(n1), OpKind::UnpackValueList(n2)) if n1 == n2 => true,
-<<<<<<< HEAD
-            (OpKind::BinaryPush { specifier: s1 }, OpKind::BinaryPush { specifier: s2 })
-                if s1 == s2 =>
-            {
-                true
-            }
-=======
->>>>>>> 2daf7083
             (OpKind::Match { branches: b1 }, OpKind::Match { branches: b2 }) if b1 == b2 => true,
             (OpKind::Unreachable, OpKind::Unreachable) => true,
             _ => false,
